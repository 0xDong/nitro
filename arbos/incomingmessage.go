//
// Copyright 2021, Offchain Labs, Inc. All rights reserved.
//

package arbos

import (
	"bytes"
	"errors"
	"io"
	"math/big"

	"github.com/andybalholm/brotli"
	"github.com/ethereum/go-ethereum/common"
	"github.com/ethereum/go-ethereum/common/math"
	"github.com/ethereum/go-ethereum/core/types"
	"github.com/ethereum/go-ethereum/rlp"

	solsha3 "github.com/miguelmota/go-solidity-sha3"
)

const (
	L1MessageType_L2Message             = 3
	L1MessageType_SetChainParams        = 4
	L1MessageType_EndOfBlock            = 6
	L1MessageType_L2FundedByL1          = 7
	L1MessageType_SubmitRetryable       = 9
	L1MessageType_BatchForGasEstimation = 10 // probably won't use this in practice
	L1MessageType_EthDeposit            = 11
)

const MaxL2MessageSize = 256 * 1024
<<<<<<< HEAD

func SplitInboxMessage(inputBytes []byte, chainId *big.Int) ([]*MessageSegment, error) {
	return ParseIncomingL1Message(bytes.NewReader(inputBytes), chainId)
}
=======
>>>>>>> 999d36d8

type L1IncomingMessageHeader struct {
	Kind        uint8
	Sender      common.Address
	BlockNumber common.Hash
	Timestamp   common.Hash
	RequestId   common.Hash
	GasPriceL1  common.Hash
}

type L1IncomingMessage struct {
	Header *L1IncomingMessageHeader
	L2msg  []byte
}

type L1Info struct {
	l1Sender      common.Address
	l1BlockNumber *big.Int
	l1Timestamp   *big.Int
}

func (info *L1Info) Equals(o *L1Info) bool {
	return info.l1Sender == o.l1Sender &&
		info.l1BlockNumber.Cmp(o.l1BlockNumber) == 0 &&
		info.l1Timestamp.Cmp(o.l1Timestamp) == 0
}

type MessageSegment struct {
	L1Info L1Info
	// l1GasPrice may be null
	l1GasPrice *big.Int
	txes       types.Transactions
}

func (msg *L1IncomingMessage) Serialize() ([]byte, error) {
	wr := &bytes.Buffer{}
	if err := wr.WriteByte(msg.Header.Kind); err != nil {
		return nil, err
	}

	if err := AddressTo256ToWriter(msg.Header.Sender, wr); err != nil {
		return nil, err
	}

	if err := HashToWriter(msg.Header.BlockNumber, wr); err != nil {
		return nil, err
	}

	if err := HashToWriter(msg.Header.Timestamp, wr); err != nil {
		return nil, err
	}

	if err := HashToWriter(msg.Header.RequestId, wr); err != nil {
		return nil, err
	}

	if err := HashToWriter(msg.Header.GasPriceL1, wr); err != nil {
		return nil, err
	}

	if _, err := wr.Write(msg.L2msg); err != nil {
		return nil, err
	}

	return wr.Bytes(), nil
}

func (msg *L1IncomingMessage) Equals(other *L1IncomingMessage) bool {
	return msg.Header.Equals(other.Header) && (bytes.Compare(msg.L2msg, other.L2msg) == 0)
}

func (header *L1IncomingMessageHeader) Equals(other *L1IncomingMessageHeader) bool {
	return (header.Kind == other.Kind) &&
		(header.Sender.Hash().Big().Cmp(other.Sender.Hash().Big()) == 0) &&
		(header.BlockNumber.Big().Cmp(other.BlockNumber.Big()) == 0) &&
		(header.Timestamp.Big().Cmp(other.Timestamp.Big()) == 0) &&
		(header.RequestId.Big().Cmp(other.RequestId.Big()) == 0) &&
		(header.GasPriceL1.Big().Cmp(other.GasPriceL1.Big()) == 0)
}

func ParseIncomingL1Message(rd io.Reader) (*L1IncomingMessage, error) {
	var kindBuf [1]byte
	_, err := rd.Read(kindBuf[:])
	if err != nil {
		return nil, err
	}

	sender, err := AddressFrom256FromReader(rd)
	if err != nil {
		return nil, err
	}

	blockNumber, err := HashFromReader(rd)
	if err != nil {
		return nil, err
	}

	timestamp, err := HashFromReader(rd)
	if err != nil {
		return nil, err
	}

	requestId, err := HashFromReader(rd)
	if err != nil {
		return nil, err
	}

	gasPriceL1, err := HashFromReader(rd)
	if err != nil {
		return nil, err
	}

	data, err := io.ReadAll(rd)
	if err != nil {
		return nil, err
	}

	return &L1IncomingMessage{
		&L1IncomingMessageHeader{
			kindBuf[0],
			sender,
			blockNumber,
			timestamp,
			requestId,
			gasPriceL1,
		},
		data,
	}, nil
}

func IncomingMessageToSegment(msg *L1IncomingMessage, chainId *big.Int) (MessageSegment, error) {
	txes, err := msg.typeSpecificParse(chainId)
	if err != nil {
		return MessageSegment{}, err
	}
<<<<<<< HEAD
	return []*MessageSegment{
		{
			L1Info: L1Info{
				l1Sender:      sender,
				l1BlockNumber: blockNumber.Big(),
				l1Timestamp:   timestamp.Big(),
			},
			l1GasPrice: gasPriceL1.Big(),
			txes:       txes,
=======
	return MessageSegment{
		L1Info: L1Info{
			l1Sender:      msg.Header.Sender,
			l1BlockNumber: msg.Header.BlockNumber.Big(),
			l1Timestamp:   msg.Header.Timestamp.Big(),
>>>>>>> 999d36d8
		},
		l1GasPrice: msg.Header.GasPriceL1.Big(),
		txes:       txes,
	}, nil
}

func (msg *L1IncomingMessage) typeSpecificParse(chainId *big.Int) (types.Transactions, error) {
	if len(msg.L2msg) > MaxL2MessageSize {
		// ignore the message if l2msg is too large
		return nil, errors.New("message too large")
	}
	switch msg.Header.Kind {
	case L1MessageType_L2Message:
		return parseL2Message(bytes.NewReader(msg.L2msg), msg.Header.Sender, msg.Header.RequestId, 0)
	case L1MessageType_SetChainParams:
		panic("unimplemented")
	case L1MessageType_EndOfBlock:
		return nil, nil
	case L1MessageType_L2FundedByL1:
		panic("unimplemented")
	case L1MessageType_SubmitRetryable:
		panic("unimplemented")
	case L1MessageType_BatchForGasEstimation:
		panic("unimplemented")
	case L1MessageType_EthDeposit:
		tx, err := parseEthDepositMessage(bytes.NewReader(msg.L2msg), msg.Header, chainId)
		if err != nil {
			return nil, err
		}
		return types.Transactions{tx}, nil
	default:
		// invalid message, just ignore it
		return nil, errors.New("invalid message types")
	}
}

const (
	L2MessageKind_UnsignedUserTx  = 0
	L2MessageKind_ContractTx      = 1
	L2MessageKind_NonmutatingCall = 2
	L2MessageKind_Batch           = 3
	L2MessageKind_SignedTx        = 4
	// 5 is reserved
	L2MessageKind_Heartbeat          = 6
	L2MessageKind_SignedCompressedTx = 7
	// 8 is reserved for BLS signed batch
<<<<<<< HEAD
	L2MessageKind_BrotliCompressed = 8
=======
	L2MessageKind_BrotliCompressed = 9
>>>>>>> 999d36d8
)

func parseL2Message(rd io.Reader, l1Sender common.Address, requestId common.Hash, depth int) (types.Transactions, error) {
	var l2KindBuf [1]byte
	if _, err := rd.Read(l2KindBuf[:]); err != nil {
		return nil, err
	}

	switch l2KindBuf[0] {
	case L2MessageKind_UnsignedUserTx:
		tx, err := parseUnsignedTx(rd, l1Sender, requestId, true)
		if err != nil {
			return nil, err
		}
		return types.Transactions{tx}, nil
	case L2MessageKind_ContractTx:
		tx, err := parseUnsignedTx(rd, l1Sender, requestId, false)
		if err != nil {
			return nil, err
		}
		return types.Transactions{tx}, nil
	case L2MessageKind_NonmutatingCall:
		panic("unimplemented")
	case L2MessageKind_Batch:
		if depth >= 16 {
			return nil, errors.New("L2 message batches have a max depth of 16")
		}
		segments := make(types.Transactions, 0)
		index := big.NewInt(0)
		for {
			nextMsg, err := BytestringFromReader(rd)
			if err != nil {
				return segments, nil
			}
			nestedRequestIdSlice := solsha3.SoliditySHA3(solsha3.Bytes32(requestId), solsha3.Uint256(index))
			var nextRequestId common.Hash
			copy(nextRequestId[:], nestedRequestIdSlice)
			nestedSegments, err := parseL2Message(bytes.NewReader(nextMsg), l1Sender, nextRequestId, depth+1)
			if err != nil {
				return nil, err
			}
			segments = append(segments, nestedSegments...)
			index.Add(index, big.NewInt(1))
		}
	case L2MessageKind_SignedTx:
		newTx := new(types.Transaction)
		if err := newTx.DecodeRLP(rlp.NewStream(rd, math.MaxUint64)); err != nil {
			return nil, err
		}
		return types.Transactions{newTx}, nil
	case L2MessageKind_Heartbeat:
		// do nothing
		return nil, nil
	case L2MessageKind_SignedCompressedTx:
		panic("unimplemented")
	case L2MessageKind_BrotliCompressed:
		if depth > 0 { // ignore compressed messages if not top level
			return nil, errors.New("can only compress top level batch")
		}
		reader := io.LimitReader(brotli.NewReader(rd), MaxL2MessageSize)
		return parseL2Message(reader, l1Sender, requestId, depth+1)
	default:
		// ignore invalid message kind
		return nil, nil
	}
}

func parseUnsignedTx(rd io.Reader, l1Sender common.Address, requestId common.Hash, includesNonce bool) (*types.Transaction, error) {
	gasLimit, err := HashFromReader(rd)
	if err != nil {
		return nil, err
	}

	gasPrice, err := HashFromReader(rd)
	if err != nil {
		return nil, err
	}

	var nonce uint64
	if includesNonce {
		nonceAsHash, err := HashFromReader(rd)
		if err != nil {
			return nil, err
		}
		nonce = nonceAsHash.Big().Uint64()
	}

	destAddr, err := AddressFrom256FromReader(rd)
	if err != nil {
		return nil, err
	}
	var destination *common.Address
	if destAddr.Hash().Big().Cmp(big.NewInt(0)) != 0 {
		destination = &destAddr
	}

	callvalue, err := HashFromReader(rd)
	if err != nil {
		return nil, err
	}

	calldata, err := io.ReadAll(rd)
	if err != nil {
		return nil, err
	}

	var inner types.TxData

	if includesNonce {
		inner = &types.ArbitrumUnsignedTx{
			ChainId:  nil,
			From:     l1Sender,
			Nonce:    nonce,
			GasPrice: gasPrice.Big(),
			Gas:      gasLimit.Big().Uint64(),
			To:       destination,
			Value:    callvalue.Big(),
			Data:     calldata,
		}
	} else {
		inner = &types.ArbitrumContractTx{
			ChainId:   nil,
			RequestId: requestId,
			From:      l1Sender,
			GasPrice:  gasPrice.Big(),
			Gas:       gasLimit.Big().Uint64(),
			To:        destination,
			Value:     callvalue.Big(),
			Data:      calldata,
		}
	}

	return types.NewTx(inner), nil
}

func parseEthDepositMessage(rd io.Reader, header *L1IncomingMessageHeader, chainId *big.Int) (*types.Transaction, error) {
	balance, err := HashFromReader(rd)
	if err != nil {
		return nil, err
	}
	tx := &types.DepositTx{
		ChainId:     chainId,
<<<<<<< HEAD
		L1RequestId: header.requestId,
		To:          header.sender,
=======
		L1RequestId: header.RequestId,
		To:          header.Sender,
>>>>>>> 999d36d8
		Value:       balance.Big(),
	}
	return types.NewTx(tx), nil
}<|MERGE_RESOLUTION|>--- conflicted
+++ resolved
@@ -30,13 +30,6 @@
 )
 
 const MaxL2MessageSize = 256 * 1024
-<<<<<<< HEAD
-
-func SplitInboxMessage(inputBytes []byte, chainId *big.Int) ([]*MessageSegment, error) {
-	return ParseIncomingL1Message(bytes.NewReader(inputBytes), chainId)
-}
-=======
->>>>>>> 999d36d8
 
 type L1IncomingMessageHeader struct {
 	Kind        uint8
@@ -172,23 +165,11 @@
 	if err != nil {
 		return MessageSegment{}, err
 	}
-<<<<<<< HEAD
-	return []*MessageSegment{
-		{
-			L1Info: L1Info{
-				l1Sender:      sender,
-				l1BlockNumber: blockNumber.Big(),
-				l1Timestamp:   timestamp.Big(),
-			},
-			l1GasPrice: gasPriceL1.Big(),
-			txes:       txes,
-=======
 	return MessageSegment{
 		L1Info: L1Info{
 			l1Sender:      msg.Header.Sender,
 			l1BlockNumber: msg.Header.BlockNumber.Big(),
 			l1Timestamp:   msg.Header.Timestamp.Big(),
->>>>>>> 999d36d8
 		},
 		l1GasPrice: msg.Header.GasPriceL1.Big(),
 		txes:       txes,
@@ -235,11 +216,7 @@
 	L2MessageKind_Heartbeat          = 6
 	L2MessageKind_SignedCompressedTx = 7
 	// 8 is reserved for BLS signed batch
-<<<<<<< HEAD
-	L2MessageKind_BrotliCompressed = 8
-=======
 	L2MessageKind_BrotliCompressed = 9
->>>>>>> 999d36d8
 )
 
 func parseL2Message(rd io.Reader, l1Sender common.Address, requestId common.Hash, depth int) (types.Transactions, error) {
@@ -382,13 +359,8 @@
 	}
 	tx := &types.DepositTx{
 		ChainId:     chainId,
-<<<<<<< HEAD
-		L1RequestId: header.requestId,
-		To:          header.sender,
-=======
 		L1RequestId: header.RequestId,
 		To:          header.Sender,
->>>>>>> 999d36d8
 		Value:       balance.Big(),
 	}
 	return types.NewTx(tx), nil

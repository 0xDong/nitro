//
// Copyright 2021, Offchain Labs, Inc. All rights reserved.
//

package arbnode

import (
	"context"
	"fmt"
	"math/big"
	"sync"
	"sync/atomic"
	"time"

	"github.com/ethereum/go-ethereum/common"
	"github.com/ethereum/go-ethereum/core"
	"github.com/ethereum/go-ethereum/core/types"
	"github.com/ethereum/go-ethereum/core/vm"
	"github.com/ethereum/go-ethereum/log"
	"github.com/ethereum/go-ethereum/params"
	"github.com/offchainlabs/arbstate/arbos"
	"github.com/offchainlabs/arbstate/arbos/arbosState"
	"github.com/offchainlabs/arbstate/arbos/l1pricing"
	"github.com/offchainlabs/arbstate/arbutil"
	"github.com/offchainlabs/arbstate/util"
	"github.com/pkg/errors"
)

// TODO: make these configurable
const minBlockInterval time.Duration = time.Millisecond * 100
const maxRevertGasReject uint64 = params.TxGas + 10000
const maxAcceptableTimestampDeltaSeconds int64 = 60 * 60

// 95% of the SequencerInbox limit, leaving ~5KB for headers and such
const maxTxDataSize uint64 = 112065

type txQueueItem struct {
	tx         *types.Transaction
	resultChan chan<- error
	ctx        context.Context
}

func (i *txQueueItem) returnResult(err error) {
	i.resultChan <- err
	close(i.resultChan)
}

type Sequencer struct {
	util.StopWaiter

<<<<<<< HEAD
	txStreamer          *TransactionStreamer
	txQueue             chan txQueueItem
	l1Client            arbutil.L1Interface
	L1BlockAndTimeMutex sync.Mutex
	l1BlockNumber       uint64
	l1Timestamp         uint64
=======
	txStreamer    *TransactionStreamer
	txQueue       chan txQueueItem
	l1Client      arbutil.L1Interface
	l1BlockNumber uint64

	forwarderMutex sync.Mutex
	forwarder      *TxForwarder
>>>>>>> fe13d856
}

func NewSequencer(txStreamer *TransactionStreamer, l1Client arbutil.L1Interface) (*Sequencer, error) {
	return &Sequencer{
		txStreamer:    txStreamer,
		txQueue:       make(chan txQueueItem, 128),
		l1Client:      l1Client,
		l1BlockNumber: 0,
		l1Timestamp:   0,
	}, nil
}

func (s *Sequencer) PublishTransaction(ctx context.Context, tx *types.Transaction) error {
	resultChan := make(chan error, 1)
	s.txQueue <- txQueueItem{
		tx,
		resultChan,
		ctx,
	}
	select {
	case res := <-resultChan:
		return res
	case <-ctx.Done():
		return ctx.Err()
	}
}

func preTxFilter(state *arbosState.ArbosState, tx *types.Transaction, sender common.Address) error {
	agg, err := state.L1PricingState().ReimbursableAggregatorForSender(sender)
	if err != nil {
		return err
	}
	if agg == nil || *agg != l1pricing.SequencerAddress {
		return errors.New("transaction sender's preferred aggregator is not the sequencer")
	}
	return nil
}

func postTxFilter(state *arbosState.ArbosState, tx *types.Transaction, sender common.Address, dataGas uint64, receipt *types.Receipt) error {
	if receipt.Status == types.ReceiptStatusFailed && receipt.GasUsed > dataGas && receipt.GasUsed-dataGas <= maxRevertGasReject {
		return vm.ErrExecutionReverted
	}
	return nil
}

<<<<<<< HEAD
func int64Abs(a int64) int64 {
	if a < 0 {
		return -a
	} else {
		return a
	}
=======
func (s *Sequencer) ForwardTarget() string {
	s.forwarderMutex.Lock()
	defer s.forwarderMutex.Unlock()
	if s.forwarder == nil {
		return ""
	}
	return s.forwarder.target
}

func (s *Sequencer) ForwardTo(url string) {
	s.forwarderMutex.Lock()
	defer s.forwarderMutex.Unlock()
	s.forwarder = NewForwarder(url)
	err := s.forwarder.Initialize(s.GetContext())
	if err != nil {
		log.Error("failed to set forward agent", "err", err)
		s.forwarder = nil
	}
}

func (s *Sequencer) DontForward() {
	s.forwarderMutex.Lock()
	defer s.forwarderMutex.Unlock()
	s.forwarder = nil
}

func (s *Sequencer) forwardIfSet(queueItems []txQueueItem) bool {
	s.forwarderMutex.Lock()
	defer s.forwarderMutex.Unlock()
	if s.forwarder == nil {
		return false
	}
	for _, item := range queueItems {
		item.resultChan <- s.forwarder.PublishTransaction(item.ctx, item.tx)
	}
	return true
>>>>>>> fe13d856
}

func (s *Sequencer) sequenceTransactions(ctx context.Context) {
	timestamp := time.Now().Unix()
	s.L1BlockAndTimeMutex.Lock()
	l1Block := s.l1BlockNumber
	l1Timestamp := s.l1Timestamp
	s.L1BlockAndTimeMutex.Unlock()

	if s.l1Client != nil && (l1Block == 0 || int64Abs(int64(l1Timestamp)-timestamp) > maxAcceptableTimestampDeltaSeconds) {
		log.Error(
			"cannot sequence: unknown L1 block or L1 timestamp too from local clock time",
			"l1Block", l1Block,
			"l1Timestamp", l1Timestamp,
			"localTimestamp", timestamp,
		)
		return
	}

	var txes types.Transactions
	var queueItems []txQueueItem
	var totalBatchSize int
	for {
		var queueItem txQueueItem
		if len(txes) == 0 {
			select {
			case queueItem = <-s.txQueue:
			case <-ctx.Done():
				return
			}
		} else {
			done := false
			select {
			case queueItem = <-s.txQueue:
			default:
				done = true
			}
			if done {
				break
			}
		}
		err := queueItem.ctx.Err()
		if err != nil {
			queueItem.returnResult(err)
			continue
		}
		txBytes, err := queueItem.tx.MarshalBinary()
		if err != nil {
			queueItem.returnResult(err)
			continue
		}
		if len(txBytes) > int(maxTxDataSize) {
			// This tx is too large
			queueItem.returnResult(core.ErrOversizedData)
			continue
		}
		if totalBatchSize+len(txBytes) > int(maxTxDataSize) {
			// This tx would be too large to add to this batch.
			// Attempt to put it back in the queue, but error if the queue is full.
			// Then, end the batch here.
			select {
			case s.txQueue <- queueItem:
			default:
				queueItem.returnResult(core.ErrOversizedData)
			}
			break
		}
		totalBatchSize += len(txBytes)
		txes = append(txes, queueItem.tx)
		queueItems = append(queueItems, queueItem)
	}

	if s.forwardIfSet(queueItems) {
		return
	}

	header := &arbos.L1IncomingMessageHeader{
		Kind:        arbos.L1MessageType_L2Message,
		Poster:      l1pricing.SequencerAddress,
		BlockNumber: common.BigToHash(new(big.Int).SetUint64(l1Block)),
		Timestamp:   common.BigToHash(new(big.Int).SetInt64(timestamp)),
		RequestId:   common.Hash{},
		BaseFeeL1:   common.Hash{},
	}

	hooks := &arbos.SequencingHooks{
		PreTxFilter:    preTxFilter,
		PostTxFilter:   postTxFilter,
		RequireDataGas: true,
		TxErrors:       []error{},
	}
	err := s.txStreamer.SequenceTransactions(header, txes, hooks)
	if err == nil && len(hooks.TxErrors) != len(txes) {
		err = fmt.Errorf("unexpected number of error results: %v vs number of txes %v", len(hooks.TxErrors), len(txes))
	}
	if errors.Is(err, ErrNotMainSequencer) {
		// we changed roles
		// forward if we have where to
		if s.forwardIfSet(queueItems) {
			return
		}
		// try to add back to queue otherwise
		for _, item := range queueItems {
			select {
			case s.txQueue <- item:
			default:
				item.resultChan <- errors.New("queue full")
			}
		}
		return
	}
	if err != nil {
		log.Error("error sequencing transactions", "err", err)
		for _, queueItem := range queueItems {
			queueItem.returnResult(err)
		}
		return
	}

	for i, err := range hooks.TxErrors {
		queueItem := queueItems[i]
		if errors.Is(err, core.ErrGasLimit) {
			// There's not enough gas left in the block for this tx.
			// Attempt to re-queue the transaction.
			// If the queue is full, fall through to returning an error.
			select {
			case s.txQueue <- queueItem:
				continue
			default:
			}
		}
		queueItem.returnResult(err)
	}
}

func (s *Sequencer) updateLatestL1Block(header *types.Header) {
	s.L1BlockAndTimeMutex.Lock()
	defer s.L1BlockAndTimeMutex.Unlock()
	if s.l1BlockNumber < header.Number.Uint64() {
		s.l1BlockNumber = header.Number.Uint64()
		s.l1Timestamp = header.Time
	}
}

func (s *Sequencer) Initialize(ctx context.Context) error {
	if s.l1Client == nil {
		return nil
	}

	header, err := s.l1Client.HeaderByNumber(ctx, nil)
	if err != nil {
		return err
	}
	s.updateLatestL1Block(header)
	return nil
}

func (s *Sequencer) Start(ctxIn context.Context) error {
	s.StopWaiter.Start(ctxIn)
	if s.l1Client != nil {
		initialBlockNr := atomic.LoadUint64(&s.l1BlockNumber)
		if initialBlockNr == 0 {
			return errors.New("sequencer not initialized")
		}

		headerChan, cancel := arbutil.HeaderSubscribeWithRetry(s.GetContext(), s.l1Client)

		s.LaunchThread(func(ctx context.Context) {
			defer cancel()
			for {
				select {
				case header, ok := <-headerChan:
					if !ok {
						return
					}
					s.updateLatestL1Block(header)
				case <-ctx.Done():
					return
				}
			}
		})

		consecutiveHeaderCheckFailures := 0
		s.CallIteratively(func(ctx context.Context) time.Duration {
			header, err := s.l1Client.HeaderByNumber(s.GetContext(), nil)
			if err != nil {
				log.Warn("failed to get current L1 header", "consecutiveFailures", consecutiveHeaderCheckFailures, "err", err)
				consecutiveHeaderCheckFailures++
				if consecutiveHeaderCheckFailures >= 12 {
					// Disable sequencing for now until we regain our connection to the L1
					s.L1BlockAndTimeMutex.Lock()
					s.l1BlockNumber = 0
					s.l1Timestamp = 0
					s.L1BlockAndTimeMutex.Unlock()
				}
				return time.Second * 5
			}
			consecutiveHeaderCheckFailures = 0
			s.updateLatestL1Block(header)
			return time.Second
		})
	}

	s.CallIteratively(func(ctx context.Context) time.Duration {
		s.sequenceTransactions(ctx)
		return minBlockInterval
	})

	return nil
}<|MERGE_RESOLUTION|>--- conflicted
+++ resolved
@@ -48,22 +48,16 @@
 type Sequencer struct {
 	util.StopWaiter
 
-<<<<<<< HEAD
-	txStreamer          *TransactionStreamer
-	txQueue             chan txQueueItem
-	l1Client            arbutil.L1Interface
+	txStreamer *TransactionStreamer
+	txQueue    chan txQueueItem
+	l1Client   arbutil.L1Interface
+
 	L1BlockAndTimeMutex sync.Mutex
 	l1BlockNumber       uint64
 	l1Timestamp         uint64
-=======
-	txStreamer    *TransactionStreamer
-	txQueue       chan txQueueItem
-	l1Client      arbutil.L1Interface
-	l1BlockNumber uint64
 
 	forwarderMutex sync.Mutex
 	forwarder      *TxForwarder
->>>>>>> fe13d856
 }
 
 func NewSequencer(txStreamer *TransactionStreamer, l1Client arbutil.L1Interface) (*Sequencer, error) {
@@ -109,14 +103,6 @@
 	return nil
 }
 
-<<<<<<< HEAD
-func int64Abs(a int64) int64 {
-	if a < 0 {
-		return -a
-	} else {
-		return a
-	}
-=======
 func (s *Sequencer) ForwardTarget() string {
 	s.forwarderMutex.Lock()
 	defer s.forwarderMutex.Unlock()
@@ -153,7 +139,14 @@
 		item.resultChan <- s.forwarder.PublishTransaction(item.ctx, item.tx)
 	}
 	return true
->>>>>>> fe13d856
+}
+
+func int64Abs(a int64) int64 {
+	if a < 0 {
+		return -a
+	} else {
+		return a
+	}
 }
 
 func (s *Sequencer) sequenceTransactions(ctx context.Context) {

//
// Copyright 2021-2022, Offchain Labs, Inc. All rights reserved.
//

// race detection makes things slow and miss timeouts
//go:build !race
// +build !race

package arbtest

import (
	"context"
	"io/ioutil"
	"math/big"
	"os"
	"testing"
	"time"

	"github.com/ethereum/go-ethereum/core/types"
	"github.com/ethereum/go-ethereum/params"
	"github.com/offchainlabs/nitro/arbnode"
	"github.com/offchainlabs/nitro/arbutil"
)

func testBlockValidatorSimple(t *testing.T, dasModeString string) {
	ctx, cancel := context.WithCancel(context.Background())
	defer cancel()
<<<<<<< HEAD
	l1NodeConfigA := arbnode.ConfigDefaultL1Test()
	l1NodeConfigA.DataAvailability.ModeImpl = dasModeString

	var dbPath string
	defer os.RemoveAll(dbPath)
	if dasModeString == "local" {
		var err error
		dbPath, err = ioutil.TempDir("/tmp", "das_test")
		Require(t, err)
		l1NodeConfigA.DataAvailability.LocalDiskDataDir = dbPath
	}
	_, err := l1NodeConfigA.DataAvailability.Mode()
	Require(t, err)
	l2info, nodeA, l2client, l1info, _, l1client, l1stack := CreateTestNodeOnL1WithConfig(t, ctx, true, l1NodeConfigA)
=======
	l1NodeConfigA := arbnode.NodeConfigL1Test
	l1NodeConfigA.DataAvailabilityMode = dasMode
	chainConfig := params.ArbitrumDevTestChainConfig()
	var dbPath string
	var err error
	if dasMode == das.LocalDataAvailability {
		dbPath, err = ioutil.TempDir("/tmp", "das_test")
		Require(t, err)
		defer os.RemoveAll(dbPath)
		l1NodeConfigA.DataAvailabilityConfig.LocalDiskDataDir = dbPath
		chainConfig = params.ArbitrumDevTestDASChainConfig()
	}
	l2info, nodeA, l2client, l1info, _, l1client, l1stack := CreateTestNodeOnL1WithConfig(t, ctx, true, &l1NodeConfigA, chainConfig)
>>>>>>> 8dd7d30b
	defer l1stack.Close()

	l1NodeConfigB := arbnode.ConfigDefaultL1Test()
	l1NodeConfigB.BatchPoster.Enable = false
	l1NodeConfigB.BlockValidator.Enable = true
	l1NodeConfigB.DataAvailability.ModeImpl = dasModeString
	l1NodeConfigB.DataAvailability.LocalDiskDataDir = dbPath
	l2clientB, nodeB := Create2ndNodeWithConfig(t, ctx, nodeA, l1stack, &l2info.ArbInitData, l1NodeConfigB)

	l2info.GenerateAccount("User2")

	tx := l2info.PrepareTx("Owner", "User2", l2info.TransferGas, big.NewInt(1e12), nil)

	err = l2client.SendTransaction(ctx, tx)
	Require(t, err)

	_, err = arbutil.EnsureTxSucceeded(ctx, l2client, tx)
	Require(t, err)

	SendWaitTestTransactions(t, ctx, l1client, []*types.Transaction{
		WrapL2ForDelayed(t, l2info.PrepareTx("Owner", "User2", 30002, big.NewInt(1e12), nil), l1info, "User", 100000),
	})

	// give the inbox reader a bit of time to pick up the delayed message
	time.Sleep(time.Millisecond * 500)

	// sending l1 messages creates l1 blocks.. make enough to get that delayed inbox message in
	for i := 0; i < 30; i++ {
		SendWaitTestTransactions(t, ctx, l1client, []*types.Transaction{
			l1info.PrepareTx("Faucet", "User", 30000, big.NewInt(1e12), nil),
		})
	}

	// this is needed to stop the 1000000 balance error in CI (BUG)
	time.Sleep(time.Millisecond * 500)

	_, err = arbutil.WaitForTx(ctx, l2clientB, tx.Hash(), time.Second*5)
	Require(t, err)

	// BUG: need to sleep to avoid (Unexpected balance: 1000000000000)
	time.Sleep(time.Millisecond * 100)

	l2balance, err := l2clientB.BalanceAt(ctx, l2info.GetAddress("User2"), nil)
	Require(t, err)
	if l2balance.Cmp(big.NewInt(2e12)) != 0 {
		Fail(t, "Unexpected balance:", l2balance)
	}
	lastBlockHeader, err := l2clientB.HeaderByNumber(ctx, nil)
	Require(t, err)
	testDeadLine, _ := t.Deadline()
	nodeA.StopAndWait()
	if !nodeB.BlockValidator.WaitForBlock(lastBlockHeader.Number.Uint64(), time.Until(testDeadLine)-time.Second*10) {
		Fail(t, "did not validate all blocks")
	}
	nodeB.StopAndWait()
}

func TestBlockValidatorSimple(t *testing.T) {
	testBlockValidatorSimple(t, "onchain")
}

func TestBlockValidatorSimpleLocalDAS(t *testing.T) {
	testBlockValidatorSimple(t, "local")
}<|MERGE_RESOLUTION|>--- conflicted
+++ resolved
@@ -25,36 +25,21 @@
 func testBlockValidatorSimple(t *testing.T, dasModeString string) {
 	ctx, cancel := context.WithCancel(context.Background())
 	defer cancel()
-<<<<<<< HEAD
 	l1NodeConfigA := arbnode.ConfigDefaultL1Test()
 	l1NodeConfigA.DataAvailability.ModeImpl = dasModeString
-
-	var dbPath string
-	defer os.RemoveAll(dbPath)
-	if dasModeString == "local" {
-		var err error
-		dbPath, err = ioutil.TempDir("/tmp", "das_test")
-		Require(t, err)
-		l1NodeConfigA.DataAvailability.LocalDiskDataDir = dbPath
-	}
-	_, err := l1NodeConfigA.DataAvailability.Mode()
-	Require(t, err)
-	l2info, nodeA, l2client, l1info, _, l1client, l1stack := CreateTestNodeOnL1WithConfig(t, ctx, true, l1NodeConfigA)
-=======
-	l1NodeConfigA := arbnode.NodeConfigL1Test
-	l1NodeConfigA.DataAvailabilityMode = dasMode
 	chainConfig := params.ArbitrumDevTestChainConfig()
 	var dbPath string
 	var err error
-	if dasMode == das.LocalDataAvailability {
+	if dasModeString == "local" {
 		dbPath, err = ioutil.TempDir("/tmp", "das_test")
 		Require(t, err)
 		defer os.RemoveAll(dbPath)
-		l1NodeConfigA.DataAvailabilityConfig.LocalDiskDataDir = dbPath
+		l1NodeConfigA.DataAvailability.LocalDiskDataDir = dbPath
 		chainConfig = params.ArbitrumDevTestDASChainConfig()
 	}
-	l2info, nodeA, l2client, l1info, _, l1client, l1stack := CreateTestNodeOnL1WithConfig(t, ctx, true, &l1NodeConfigA, chainConfig)
->>>>>>> 8dd7d30b
+	_, err = l1NodeConfigA.DataAvailability.Mode()
+	Require(t, err)
+	l2info, nodeA, l2client, l1info, _, l1client, l1stack := CreateTestNodeOnL1WithConfig(t, ctx, true, l1NodeConfigA, chainConfig)
 	defer l1stack.Close()
 
 	l1NodeConfigB := arbnode.ConfigDefaultL1Test()

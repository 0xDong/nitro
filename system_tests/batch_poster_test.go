// Copyright 2021-2022, Offchain Labs, Inc.
// For license information, see https://github.com/nitro/blob/master/LICENSE

package arbtest

import (
	"context"
	"math/big"
	"testing"
	"time"

	"github.com/ethereum/go-ethereum/common"
	"github.com/ethereum/go-ethereum/core/types"

	"github.com/offchainlabs/nitro/arbnode"
	"github.com/offchainlabs/nitro/util/redisutil"
)

func TestBatchPosterParallel(t *testing.T) {
	t.Parallel()
	ctx, cancel := context.WithCancel(context.Background())
	defer cancel()

	redisUrl := redisutil.GetTestRedisURL(t)
	parallelBatchPosters := 1
	if redisUrl != "" {
		client, err := redisutil.RedisClientFromURL(redisUrl)
		Require(t, err)
		err = client.Del(ctx, "data-poster.queue").Err()
		Require(t, err)
		parallelBatchPosters = 4
	}

	conf := arbnode.ConfigDefaultL1Test()
	conf.BatchPoster.Enable = false
	conf.BatchPoster.RedisUrl = redisUrl
<<<<<<< HEAD
	l2info, nodeA, l2clientA, l1info, _, l1client, l1stack := createTestNodeOnL1WithConfig(t, ctx, true, conf, params.ArbitrumDevTestChainConfig())
=======
	l2info, nodeA, l2clientA, l2stackA, l1info, _, l1client, l1stack := createTestNodeOnL1WithConfig(t, ctx, true, conf, nil, nil)
>>>>>>> b463fc91
	defer requireClose(t, l1stack)
	defer nodeA.StopAndWait()

	l2clientB, nodeB := Create2ndNode(t, ctx, nodeA, l1stack, &l2info.ArbInitData, nil)
	defer nodeB.StopAndWait()

	l2info.GenerateAccount("User2")

	var txs []*types.Transaction

	for i := 0; i < 100; i++ {
		tx := l2info.PrepareTx("Owner", "User2", l2info.TransferGas, common.Big1, nil)
		txs = append(txs, tx)

		err := l2clientA.SendTransaction(ctx, tx)
		Require(t, err)
	}

	for _, tx := range txs {
		_, err := EnsureTxSucceeded(ctx, l2clientA, tx)
		Require(t, err)
	}

	firstTxData, err := txs[0].MarshalBinary()
	Require(t, err)
	seqTxOpts := l1info.GetDefaultTransactOpts("Sequencer", ctx)
	conf.BatchPoster.Enable = true
	conf.BatchPoster.MaxBatchSize = len(firstTxData) * 2
	startL1Block, err := l1client.BlockNumber(ctx)
	Require(t, err)
	for i := 0; i < parallelBatchPosters; i++ {
		batchPoster, err := arbnode.NewBatchPoster(nodeA.L1Reader, nodeA.InboxTracker, nodeA.TxStreamer, nodeA.SyncMonitor, func() *arbnode.BatchPosterConfig { return &conf.BatchPoster }, nodeA.DeployInfo.SequencerInbox, &seqTxOpts, nil)
		Require(t, err)
		batchPoster.Start(ctx)
		defer batchPoster.StopAndWait()
	}

	lastTxHash := txs[len(txs)-1].Hash()
	for i := 90; i > 0; i-- {
		SendWaitTestTransactions(t, ctx, l1client, []*types.Transaction{
			l1info.PrepareTx("Faucet", "User", 30000, big.NewInt(1e12), nil),
		})
		time.Sleep(500 * time.Millisecond)
		_, err := l2clientB.TransactionReceipt(ctx, lastTxHash)
		if err == nil {
			break
		}
		if i == 0 {
			Require(t, err)
		}
	}

	// I've locally confirmed that this passes when the clique period is set to 1.
	// However, setting the clique period to 1 slows everything else (including the L1 deployment for this test) down to a crawl.
	if false {
		// Make sure the batch poster is able to post multiple batches in one block
		endL1Block, err := l1client.BlockNumber(ctx)
		Require(t, err)
		seqInbox, err := arbnode.NewSequencerInbox(l1client, nodeA.DeployInfo.SequencerInbox, 0)
		Require(t, err)
		batches, err := seqInbox.LookupBatchesInRange(ctx, new(big.Int).SetUint64(startL1Block), new(big.Int).SetUint64(endL1Block))
		Require(t, err)
		var foundMultipleInBlock bool
		for i := range batches {
			if i == 0 {
				continue
			}
			if batches[i-1].BlockNumber == batches[i].BlockNumber {
				foundMultipleInBlock = true
				break
			}
		}

		if !foundMultipleInBlock {
			Fail(t, "only found one batch per block")
		}
	}

	l2balance, err := l2clientB.BalanceAt(ctx, l2info.GetAddress("User2"), nil)
	Require(t, err)

	if l2balance.Sign() == 0 {
		Fail(t, "Unexpected zero balance")
	}
}<|MERGE_RESOLUTION|>--- conflicted
+++ resolved
@@ -34,11 +34,7 @@
 	conf := arbnode.ConfigDefaultL1Test()
 	conf.BatchPoster.Enable = false
 	conf.BatchPoster.RedisUrl = redisUrl
-<<<<<<< HEAD
-	l2info, nodeA, l2clientA, l1info, _, l1client, l1stack := createTestNodeOnL1WithConfig(t, ctx, true, conf, params.ArbitrumDevTestChainConfig())
-=======
-	l2info, nodeA, l2clientA, l2stackA, l1info, _, l1client, l1stack := createTestNodeOnL1WithConfig(t, ctx, true, conf, nil, nil)
->>>>>>> b463fc91
+	l2info, nodeA, l2clientA, l1info, _, l1client, l1stack := createTestNodeOnL1WithConfig(t, ctx, true, conf, nil, nil)
 	defer requireClose(t, l1stack)
 	defer nodeA.StopAndWait()
 

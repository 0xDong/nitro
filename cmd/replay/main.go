--- conflicted
+++ resolved
@@ -89,11 +89,7 @@
 	}
 	inboxMultiplexer := arbstate.NewInboxMultiplexer(inbox, delayedMessagesRead)
 
-<<<<<<< HEAD
-	message, err := inboxMultiplexer.Next()
-=======
 	message, err := inboxMultiplexer.Pop()
->>>>>>> 3be91c44
 	if err != nil {
 		return nil, err
 	}

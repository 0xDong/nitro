--- conflicted
+++ resolved
@@ -121,13 +121,11 @@
 }
 
 func main() {
-<<<<<<< HEAD
 	wavmio.StubInit()
-=======
+
 	// We initialize the elliptic curve before calling into wavmio.
 	// This allows the validator to cache the elliptic curve initialization.
 	btcec.S256()
->>>>>>> 2431becc
 
 	raw := rawdb.NewDatabase(PreimageDb{})
 	db := state.NewDatabase(raw)

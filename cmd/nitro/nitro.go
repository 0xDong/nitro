--- conflicted
+++ resolved
@@ -11,7 +11,6 @@
 	"math/big"
 	"os"
 	"os/signal"
-	"path/filepath"
 	"strings"
 	"syscall"
 	"time"
@@ -240,55 +239,9 @@
 			return nil, nil, err
 		}
 		log.Info("extracting downloaded init archive", "size", fmt.Sprintf("%dMB", stat.Size()/1024/1024))
-<<<<<<< HEAD
-		if !initConfig.Force {
-			_, err := os.Stat(filepath.Join(stack.InstanceDir(), "l2chaindata"))
-			if err == nil {
-				return nil, nil, errors.New("refusing to replace existing l2chaindata")
-			} else if !errors.Is(err, os.ErrNotExist) {
-				return nil, nil, err
-			}
-		}
-		tmpdir := filepath.Join(stack.DataDir(), ".extract-tmp")
-		err = os.RemoveAll(tmpdir)
-		if err != nil {
-			return nil, nil, fmt.Errorf("failed to remove previous extraction results: %w", err)
-		}
-		err = os.Rename(stack.InstanceDir(), tmpdir)
-		if err != nil {
-			return nil, nil, fmt.Errorf("failed to rename temporary extraction results: %w", err)
-		}
-		resetBaseDirs := make(map[string]struct{})
-		err = extract.Archive(ctx, reader, tmpdir, func(path string) string {
-			if path == "LOCK" || path == "nodekey" || path == "nodes" || strings.HasPrefix(path, "nodes/") {
-				// ignore these files
-				return ""
-			}
-			// If we're extracting e.g. l2chaindata, remove the old l2chaindata first
-			baseDir := strings.Split(path, "/")[0]
-			if baseDir != "." && baseDir != ".." {
-				_, alreadyReset := resetBaseDirs[baseDir]
-				if !alreadyReset {
-					log.Info(fmt.Sprintf("extracting %v", baseDir))
-					err = os.RemoveAll(filepath.Join(tmpdir, baseDir))
-					if err == nil {
-						resetBaseDirs[baseDir] = struct{}{}
-					} else {
-						log.Warn("failed to remove old db", "dir", baseDir, "err", err)
-					}
-				}
-			}
-			return path
-		})
-=======
 		err = extract.Archive(context.Background(), reader, stack.InstanceDir(), nil)
->>>>>>> e63cf1be
 		if err != nil {
 			return nil, nil, fmt.Errorf("couln't extract init archive '%v' err:%w", initFile, err)
-		}
-		err = os.Rename(tmpdir, stack.InstanceDir())
-		if err != nil {
-			return nil, nil, fmt.Errorf("failed to rename temporary extraction results: %w", err)
 		}
 	}
 

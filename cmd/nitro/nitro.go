// Copyright 2021-2022, Offchain Labs, Inc.
// For license information, see https://github.com/nitro/blob/master/LICENSE

package main

import (
	"context"
	"crypto/ecdsa"
	"fmt"
	"math"
	"math/big"
	"os"
	"os/signal"
	"reflect"
	"strings"
	"sync"
	"syscall"
	"time"

	"github.com/knadh/koanf"
	"github.com/knadh/koanf/providers/confmap"
	"github.com/pkg/errors"
	flag "github.com/spf13/pflag"

	"github.com/ethereum/go-ethereum/accounts"
	"github.com/ethereum/go-ethereum/accounts/abi/bind"
	"github.com/ethereum/go-ethereum/accounts/keystore"
	"github.com/ethereum/go-ethereum/common"
	"github.com/ethereum/go-ethereum/crypto"
	_ "github.com/ethereum/go-ethereum/eth/tracers/js"
	_ "github.com/ethereum/go-ethereum/eth/tracers/native"
	"github.com/ethereum/go-ethereum/ethclient"
	"github.com/ethereum/go-ethereum/graphql"
	"github.com/ethereum/go-ethereum/log"
	"github.com/ethereum/go-ethereum/metrics"
	"github.com/ethereum/go-ethereum/metrics/exp"
	"github.com/ethereum/go-ethereum/node"

	"github.com/offchainlabs/nitro/arbnode"
	"github.com/offchainlabs/nitro/cmd/conf"
	"github.com/offchainlabs/nitro/cmd/genericconf"
	"github.com/offchainlabs/nitro/cmd/util"
	_ "github.com/offchainlabs/nitro/nodeInterface"
	"github.com/offchainlabs/nitro/util/colors"
	"github.com/offchainlabs/nitro/util/headerreader"
	"github.com/offchainlabs/nitro/util/signature"
	"github.com/offchainlabs/nitro/util/stopwaiter"
	"github.com/offchainlabs/nitro/validator"
)

func printSampleUsage(name string) {
	fmt.Printf("\n")
	fmt.Printf("Sample usage:                  %s --help \n", name)
}

func initLog(logType string, logLevel log.Lvl) error {
	logFormat, err := genericconf.ParseLogType(logType)
	if err != nil {
		flag.Usage()
		return fmt.Errorf("error parsing log type: %w", err)
	}
	glogger := log.NewGlogHandler(log.StreamHandler(os.Stderr, logFormat))
	glogger.Verbosity(logLevel)
	log.Root().SetHandler(glogger)
	return nil
}

func addUnlockWallet(accountManager *accounts.Manager, walletConf *genericconf.WalletConfig) (common.Address, error) {
	var devAddr common.Address

	var devPrivKey *ecdsa.PrivateKey
	var err error
	if walletConf.PrivateKey != "" {
		devPrivKey, err = crypto.HexToECDSA(walletConf.PrivateKey)
		if err != nil {
			return common.Address{}, err
		}

		devAddr = crypto.PubkeyToAddress(devPrivKey.PublicKey)

		log.Info("Dev node funded private key", "priv", walletConf.PrivateKey)
		log.Info("Funded public address", "addr", devAddr)
	}

	if walletConf.Pathname != "" {
		myKeystore := keystore.NewKeyStore(walletConf.Pathname, keystore.StandardScryptN, keystore.StandardScryptP)
		accountManager.AddBackend(myKeystore)
		var account accounts.Account
		if myKeystore.HasAddress(devAddr) {
			account.Address = devAddr
			account, err = myKeystore.Find(account)
		} else if walletConf.Account != "" && myKeystore.HasAddress(common.HexToAddress(walletConf.Account)) {
			account.Address = common.HexToAddress(walletConf.Account)
			account, err = myKeystore.Find(account)
		} else {
			if walletConf.Password() == nil {
				return common.Address{}, errors.New("l2 password not set")
			}
			if devPrivKey == nil {
				return common.Address{}, errors.New("l2 private key not set")
			}
			account, err = myKeystore.ImportECDSA(devPrivKey, *walletConf.Password())
		}
		if err != nil {
			return common.Address{}, err
		}
		if walletConf.Password() == nil {
			return common.Address{}, errors.New("l2 password not set")
		}
		err = myKeystore.Unlock(account, *walletConf.Password())
		if err != nil {
			return common.Address{}, err
		}
	}
	return devAddr, nil
}

func main() {
	ctx, cancelFunc := context.WithCancel(context.Background())
	defer cancelFunc()

	args := os.Args[1:]
	nodeConfig, l1Wallet, l2DevWallet, l1Client, l1ChainId, err := ParseNode(ctx, args)
	if err != nil {
		util.HandleError(err, printSampleUsage)

		return
	}
	err = initLog(nodeConfig.LogType, log.Lvl(nodeConfig.LogLevel))
	if err != nil {
		panic(err)
	}

	vcsRevision, vcsTime := util.GetVersion()
	log.Info("Running Arbitrum nitro node", "revision", vcsRevision, "vcs.time", vcsTime)

	if nodeConfig.Node.Dangerous.NoL1Listener {
		nodeConfig.Node.L1Reader.Enable = false
		nodeConfig.Node.BatchPoster.Enable = false
		nodeConfig.Node.DelayedSequencer.Enable = false
	} else {
		nodeConfig.Node.L1Reader.Enable = true
	}

	if nodeConfig.Node.Sequencer.Enable {
		if nodeConfig.Node.ForwardingTarget() != "" {
			flag.Usage()
			panic("forwarding-target set when sequencer enabled")
		}
		if nodeConfig.Node.L1Reader.Enable && nodeConfig.Node.InboxReader.HardReorg {
			panic("hard reorgs cannot safely be enabled with sequencer mode enabled")
		}
	} else if nodeConfig.Node.ForwardingTargetImpl == "" {
		flag.Usage()
		panic("forwarding-target unset, and not sequencer (can set to \"null\" to disable forwarding)")
	}

<<<<<<< HEAD
	var rollupAddrs arbnode.RollupAddresses
=======
	if nodeConfig.Node.SeqCoordinator.Enable {
		if nodeConfig.Node.SeqCoordinator.SigningKey == "" && !nodeConfig.Node.SeqCoordinator.Dangerous.DisableSignatureVerification {
			panic("sequencer coordinator enabled, but signing key unset, and signature verification isn't disabled")
		}
	}

>>>>>>> b58ac720
	var l1TransactionOpts *bind.TransactOpts
	var dataSigner signature.DataSignerFunc
	sequencerNeedsKey := nodeConfig.Node.Sequencer.Enable && !nodeConfig.Node.Feed.Output.DisableSigning
	setupNeedsKey := l1Wallet.OnlyCreateKey || nodeConfig.Node.Validator.OnlyCreateWalletContract
	validatorNeedsKey := nodeConfig.Node.Validator.Enable && !strings.EqualFold(nodeConfig.Node.Validator.Strategy, "watchtower")
	if sequencerNeedsKey || nodeConfig.Node.BatchPoster.Enable || setupNeedsKey || validatorNeedsKey {
		l1TransactionOpts, dataSigner, err = util.OpenWallet("l1", l1Wallet, new(big.Int).SetUint64(nodeConfig.L1.ChainID))
		if err != nil {
			fmt.Printf("%v\n", err.Error())
			return
		}
	}

	var rollupAddrs arbnode.RollupAddresses
	if nodeConfig.Node.L1Reader.Enable {
		log.Info("connected to l1 chain", "l1url", nodeConfig.L1.URL, "l1chainid", l1ChainId)

		rollupAddrs, err = nodeConfig.L1.Rollup.ParseAddresses()
		if err != nil {
			fmt.Printf("error getting rollup addresses: %v\n", err.Error())
			return
		}
	} else if l1Client != nil {
		// Don't need l1Client anymore
		log.Info("used chain id to get rollup parameters", "l1url", nodeConfig.L1.URL, "l1chainid", l1ChainId)
		l1Client = nil
	}

	if nodeConfig.Node.Validator.Enable {
		if !nodeConfig.Node.L1Reader.Enable {
			flag.Usage()
			panic("validator must read from L1")
		}
		if !nodeConfig.Node.Validator.Dangerous.WithoutBlockValidator {
			nodeConfig.Node.BlockValidator.Enable = true
		}
	}

	if nodeConfig.Node.Validator.OnlyCreateWalletContract {
		l1Reader := headerreader.New(l1Client, nodeConfig.Node.L1Reader)

		// Just create validator smart wallet if needed then exit
		deployInfo, err := nodeConfig.L1.Rollup.ParseAddresses()
		if err != nil {
			log.Error("error getting deployment info for creating validator wallet contract", "error", err)
			return
		}
		addr, err := validator.GetValidatorWallet(ctx, deployInfo.ValidatorWalletCreator, int64(deployInfo.DeployedAt), l1TransactionOpts, l1Reader, true)
		if err != nil {
			log.Error("error creating validator wallet contract", "error", err, "address", l1TransactionOpts.From.Hex())
			return
		}
		fmt.Printf("created validator smart contract wallet at %s, remove --node.validator.only-create-wallet-contract and restart\n", addr.String())

		return
	}

	if nodeConfig.Node.Archive {
		log.Warn("node.archive has been deprecated. Please use node.caching.archive instead.")
		nodeConfig.Node.Caching.Archive = true
	}
	if nodeConfig.Node.Caching.Archive && nodeConfig.Node.TxLookupLimit != 0 {
		log.Info("retaining ability to lookup full transaction history as archive mode is enabled")
		nodeConfig.Node.TxLookupLimit = 0
	}

	stackConf := node.DefaultConfig
	stackConf.DataDir = nodeConfig.Persistent.Chain
	nodeConfig.HTTP.Apply(&stackConf)
	nodeConfig.WS.Apply(&stackConf)
	nodeConfig.GraphQL.Apply(&stackConf)
	if nodeConfig.WS.ExposeAll {
		stackConf.WSModules = append(stackConf.WSModules, "personal")
	}
	stackConf.P2P.ListenAddr = ""
	stackConf.P2P.NoDial = true
	stackConf.P2P.NoDiscovery = true
	stackConf.Version = vcsRevision
	stack, err := node.New(&stackConf)
	if err != nil {
		flag.Usage()
		panic(err)
	}
	{
		devAddr, err := addUnlockWallet(stack.AccountManager(), l2DevWallet)
		if err != nil {
			flag.Usage()
			panic(err)
		}
		if devAddr != (common.Address{}) {
			nodeConfig.Init.DevInitAddr = devAddr.String()
		}
	}

	chainDb, l2BlockChain, err := openInitializeChainDb(ctx, stack, nodeConfig, new(big.Int).SetUint64(nodeConfig.L2.ChainID), arbnode.DefaultCacheConfigFor(stack, &nodeConfig.Node.Caching))
	if err != nil {
		util.HandleError(err, printSampleUsage)
		return
	}

	arbDb, err := stack.OpenDatabase("arbitrumdata", 0, 0, "", false)
	if err != nil {
		panic(fmt.Sprintf("Failed to open database: %v", err))
	}

	if nodeConfig.Init.ThenQuit {
		return
	}

	if l2BlockChain.Config().ArbitrumChainParams.DataAvailabilityCommittee && !nodeConfig.Node.DataAvailability.Enable {
		flag.Usage()
		panic("a data availability service must be configured for this chain (see the --node.data-availability family of options)")
	}

	if nodeConfig.Metrics {
		go metrics.CollectProcessMetrics(nodeConfig.MetricsServer.UpdateInterval)

		if nodeConfig.MetricsServer.Addr != "" {
			address := fmt.Sprintf("%v:%v", nodeConfig.MetricsServer.Addr, nodeConfig.MetricsServer.Port)
			exp.Setup(address)
		}
	}

	liveNodeConfig := NewLiveNodeConfig(args, nodeConfig)
	fatalErrChan := make(chan error, 10)
	currentNode, err := arbnode.CreateNode(
		ctx,
		stack,
		chainDb,
		arbDb,
		&NodeConfigFetcher{liveNodeConfig},
		l2BlockChain,
		l1Client,
		&rollupAddrs,
		l1TransactionOpts,
		dataSigner,
		fatalErrChan,
	)
	if err != nil {
		panic(err)
	}
	if nodeConfig.Node.Dangerous.NoL1Listener && nodeConfig.Init.DevInit {
		// If we don't have any messages, we're not connected to the L1, and we're using a dev init,
		// we should create our own fake init message.
		count, err := currentNode.TxStreamer.GetMessageCount()
		if err != nil {
			log.Warn("Getmessagecount failed. Assuming new database", "err", err)
			count = 0
		}
		if count == 0 {
			err = currentNode.TxStreamer.AddFakeInitMessage()
			if err != nil {
				panic(err)
			}
		}
	}
	gqlConf := nodeConfig.GraphQL
	if gqlConf.Enable {
		if err := graphql.New(stack, currentNode.Backend.APIBackend(), gqlConf.CORSDomain, gqlConf.VHosts); err != nil {
			panic(fmt.Sprintf("Failed to register the GraphQL service: %v", err))
		}
	}
	if err := stack.Start(); err != nil {
		panic(fmt.Sprintf("Error starting protocol stack: %v\n", err))
	}

	sigint := make(chan os.Signal, 1)
	signal.Notify(sigint, os.Interrupt, syscall.SIGTERM)

	select {
	case err := <-fatalErrChan:
		log.Error("shutting down due to fatal error", "err", err)
	case <-sigint:
		log.Info("shutting down because of sigint")
	}

	// cause future ctrl+c's to panic
	close(sigint)

	if err := stack.Close(); err != nil {
		panic(fmt.Sprintf("Error closing stack: %v\n", err))
	}
}

type NodeConfig struct {
	Conf          genericconf.ConfConfig          `koanf:"conf" reload:"hot"`
	Node          arbnode.Config                  `koanf:"node" reload:"hot"`
	L1            conf.L1Config                   `koanf:"l1"`
	L2            conf.L2Config                   `koanf:"l2"`
	LogLevel      int                             `koanf:"log-level" reload:"hot"`
	LogType       string                          `koanf:"log-type" reload:"hot"`
	Persistent    conf.PersistentConfig           `koanf:"persistent"`
	HTTP          genericconf.HTTPConfig          `koanf:"http"`
	WS            genericconf.WSConfig            `koanf:"ws"`
	GraphQL       genericconf.GraphQLConfig       `koanf:"graphql"`
	Metrics       bool                            `koanf:"metrics"`
	MetricsServer genericconf.MetricsServerConfig `koanf:"metrics-server"`
	Init          InitConfig                      `koanf:"init"`
}

var NodeConfigDefault = NodeConfig{
	Conf:          genericconf.ConfConfigDefault,
	Node:          arbnode.ConfigDefault,
	L1:            conf.L1ConfigDefault,
	L2:            conf.L2ConfigDefault,
	LogLevel:      int(log.LvlInfo),
	LogType:       "plaintext",
	Persistent:    conf.PersistentConfigDefault,
	HTTP:          genericconf.HTTPConfigDefault,
	WS:            genericconf.WSConfigDefault,
	Metrics:       false,
	MetricsServer: genericconf.MetricsServerConfigDefault,
}

func NodeConfigAddOptions(f *flag.FlagSet) {
	genericconf.ConfConfigAddOptions("conf", f)
	arbnode.ConfigAddOptions("node", f, true, true)
	conf.L1ConfigAddOptions("l1", f)
	conf.L2ConfigAddOptions("l2", f)
	f.Int("log-level", NodeConfigDefault.LogLevel, "log level")
	f.String("log-type", NodeConfigDefault.LogType, "log type (plaintext or json)")
	conf.PersistentConfigAddOptions("persistent", f)
	genericconf.HTTPConfigAddOptions("http", f)
	genericconf.WSConfigAddOptions("ws", f)
	genericconf.GraphQLConfigAddOptions("graphql", f)
	f.Bool("metrics", NodeConfigDefault.Metrics, "enable metrics")
	genericconf.MetricsServerAddOptions("metrics-server", f)
	InitConfigAddOptions("init", f)
}

func (c *NodeConfig) ResolveDirectoryNames() error {
	err := c.Persistent.ResolveDirectoryNames()
	if err != nil {
		return err
	}
	c.L1.ResolveDirectoryNames(c.Persistent.Chain)
	c.L2.ResolveDirectoryNames(c.Persistent.Chain)

	return nil
}

func (c *NodeConfig) ShallowClone() *NodeConfig {
	config := &NodeConfig{}
	*config = *c
	return config
}

func (c *NodeConfig) CanReload(new *NodeConfig) error {
	var check func(node, other reflect.Value, path string)
	var err error

	check = func(node, value reflect.Value, path string) {
		if node.Kind() != reflect.Struct {
			return
		}

		for i := 0; i < node.NumField(); i++ {
			hot := node.Type().Field(i).Tag.Get("reload") == "hot"
			dot := path + "." + node.Type().Field(i).Name

			first := node.Field(i).Interface()
			other := value.Field(i).Interface()

			if !hot && !reflect.DeepEqual(first, other) {
				err = fmt.Errorf("illegal change to %v%v%v", colors.Red, dot, colors.Clear)
			} else {
				check(node.Field(i), value.Field(i), dot)
			}
		}
	}

	check(reflect.ValueOf(c).Elem(), reflect.ValueOf(new).Elem(), "config")
	return err
}

func ParseNode(ctx context.Context, args []string) (*NodeConfig, *genericconf.WalletConfig, *genericconf.WalletConfig, *ethclient.Client, *big.Int, error) {
	f := flag.NewFlagSet("", flag.ContinueOnError)

	NodeConfigAddOptions(f)

	k, err := util.BeginCommonParse(f, args)
	if err != nil {
		return nil, nil, nil, nil, nil, err
	}

	var l1ChainId *big.Int
	var l1Client *ethclient.Client
	l1URL := k.String("l1.url")
	configChainId := uint64(k.Int64("l1.chain-id"))
	if l1URL != "" {
		maxConnectionAttempts := k.Int("l1.connection-attempts")
		if maxConnectionAttempts <= 0 {
			maxConnectionAttempts = math.MaxInt
		}
		for i := 1; i <= maxConnectionAttempts; i++ {
			l1Client, err = ethclient.DialContext(ctx, l1URL)
			if err == nil {
				l1ChainId, err = l1Client.ChainID(ctx)
				if err == nil {
					// Successfully got chain ID
					break
				}
			}
			if i < maxConnectionAttempts {
				log.Warn("error connecting to L1", "err", err)
			} else {
				panic(err)
			}

			timer := time.NewTimer(time.Second * 1)
			select {
			case <-ctx.Done():
				timer.Stop()
				return nil, nil, nil, nil, nil, errors.New("aborting startup")
			case <-timer.C:
			}
		}
	} else if configChainId == 0 && !k.Bool("conf.dump") {
		return nil, nil, nil, nil, nil, errors.New("l1 chain id not provided")
	} else if k.Bool("node.l1-reader.enable") {
		return nil, nil, nil, nil, nil, errors.New("l1 reader enabled but --l1.url not provided")
	}

	if l1ChainId == nil {
		l1ChainId = big.NewInt(int64(configChainId))
	}

	if configChainId != l1ChainId.Uint64() {
		if configChainId != 0 {
			log.Error("chain id from L1 does not match command line chain id", "l1", l1ChainId.String(), "cli", configChainId)
			return nil, nil, nil, nil, nil, errors.New("chain id from L1 does not match command line chain id")
		}

		err := k.Load(confmap.Provider(map[string]interface{}{
			"l1.chain-id": l1ChainId.Uint64(),
		}, "."), nil)
		if err != nil {
			return nil, nil, nil, nil, nil, errors.Wrap(err, "error setting ")
		}
	}

	chainFound := false
	l2ChainId := k.Int64("l2.chain-id")
	if l1ChainId.Uint64() == 1 { // mainnet
		switch l2ChainId {
		case 0:
			return nil, nil, nil, nil, nil, errors.New("must specify --l2.chain-id to choose rollup")
		case 42161:
			if err := applyArbitrumOneParameters(k); err != nil {
				return nil, nil, nil, nil, nil, err
			}
			chainFound = true
		case 42170:
			if err := applyArbitrumNovaParameters(k); err != nil {
				return nil, nil, nil, nil, nil, err
			}
			chainFound = true
		}
	} else if l1ChainId.Uint64() == 4 {
		switch l2ChainId {
		case 0:
			return nil, nil, nil, nil, nil, errors.New("must specify --l2.chain-id to choose rollup")
		case 421611:
			if err := applyArbitrumRollupRinkebyTestnetParameters(k); err != nil {
				return nil, nil, nil, nil, nil, err
			}
			chainFound = true
		}
	} else if l1ChainId.Uint64() == 5 {
		switch l2ChainId {
		case 0:
			return nil, nil, nil, nil, nil, errors.New("must specify --l2.chain-id to choose rollup")
		case 421613:
			if err := applyArbitrumRollupGoerliTestnetParameters(k); err != nil {
				return nil, nil, nil, nil, nil, err
			}
			chainFound = true
		case 421703:
			if err := applyArbitrumAnytrustGoerliTestnetParameters(k); err != nil {
				return nil, nil, nil, nil, nil, err
			}
			chainFound = true
		}
	}

	err = util.ApplyOverrides(f, k)
	if err != nil {
		return nil, nil, nil, nil, nil, err
	}

	var nodeConfig NodeConfig
	if err := util.EndCommonParse(k, &nodeConfig); err != nil {
		return nil, nil, nil, nil, nil, err
	}

	// Don't print wallet passwords
	if nodeConfig.Conf.Dump {
		err = util.DumpConfig(k, map[string]interface{}{
			"l1.wallet.password":        "",
			"l1.wallet.private-key":     "",
			"l2.dev-wallet.password":    "",
			"l2.dev-wallet.private-key": "",
		})
		if err != nil {
			return nil, nil, nil, nil, nil, err
		}
	}

	if nodeConfig.Persistent.Chain == "" {
		if !chainFound {
			// If persistent-chain not defined, user not creating custom chain
			return nil, nil, nil, nil, nil, fmt.Errorf("Unknown chain with L1: %d, L2: %d.  Change L1, update L2 chain id, or provide --persistent.chain\n", l1ChainId.Uint64(), l2ChainId)
		}
		return nil, nil, nil, nil, nil, errors.New("--persistent.chain not specified")
	}

	err = nodeConfig.ResolveDirectoryNames()
	if err != nil {
		return nil, nil, nil, nil, nil, err
	}

	// Don't pass around wallet contents with normal configuration
	l1Wallet := nodeConfig.L1.Wallet
	l2DevWallet := nodeConfig.L2.DevWallet
	nodeConfig.L1.Wallet = genericconf.WalletConfigDefault
	nodeConfig.L2.DevWallet = genericconf.WalletConfigDefault

	return &nodeConfig, &l1Wallet, &l2DevWallet, l1Client, l1ChainId, nil
}

func applyArbitrumOneParameters(k *koanf.Koanf) error {
	return k.Load(confmap.Provider(map[string]interface{}{
		"persistent.chain":                   "arb1",
		"node.forwarding-target":             "https://arb1.arbitrum.io/rpc",
		"node.feed.input.url":                "wss://arb1.arbitrum.io/feed",
		"l1.rollup.bridge":                   "0x8315177ab297ba92a06054ce80a67ed4dbd7ed3a",
		"l1.rollup.inbox":                    "0x4dbd4fc535ac27206064b68ffcf827b0a60bab3f",
		"l1.rollup.rollup":                   "0x5ef0d09d1e6204141b4d37530808ed19f60fba35",
		"l1.rollup.sequencer-inbox":          "0x1c479675ad559dc151f6ec7ed3fbf8cee79582b6",
		"l1.rollup.validator-utils":          "0x9e40625f52829cf04bc4839f186d621ee33b0e67",
		"l1.rollup.validator-wallet-creator": "0x960953f7c69cd2bc2322db9223a815c680ccc7ea",
		"l1.rollup.deployed-at":              15411056,
		"l2.chain-id":                        42161,
	}, "."), nil)
}

func applyArbitrumNovaParameters(k *koanf.Koanf) error {
	return k.Load(confmap.Provider(map[string]interface{}{
		"persistent.chain":                                       "nova",
		"node.forwarding-target":                                 "https://nova.arbitrum.io/rpc",
		"node.feed.input.url":                                    "wss://nova.arbitrum.io/feed",
		"node.data-availability.enable":                          true,
		"node.data-availability.rest-aggregator.enable":          true,
		"node.data-availability.rest-aggregator.online-url-list": "https://nova.arbitrum.io/das-servers",
		"l1.rollup.bridge":                                       "0xc1ebd02f738644983b6c4b2d440b8e77dde276bd",
		"l1.rollup.inbox":                                        "0xc4448b71118c9071bcb9734a0eac55d18a153949",
		"l1.rollup.rollup":                                       "0xfb209827c58283535b744575e11953dcc4bead88",
		"l1.rollup.sequencer-inbox":                              "0x211e1c4c7f1bf5351ac850ed10fd68cffcf6c21b",
		"l1.rollup.validator-utils":                              "0x2B081fbaB646D9013f2699BebEf62B7e7d7F0976",
		"l1.rollup.validator-wallet-creator":                     "0xe05465Aab36ba1277dAE36aa27a7B74830e74DE4",
		"l1.rollup.deployed-at":                                  15016829,
		"l2.chain-id":                                            42170,
		"init.empty":                                             true,
	}, "."), nil)
}

func applyArbitrumRollupGoerliTestnetParameters(k *koanf.Koanf) error {
	return k.Load(confmap.Provider(map[string]interface{}{
		"persistent.chain":                   "goerli-rollup",
		"node.forwarding-target":             "https://goerli-rollup.arbitrum.io/rpc",
		"node.feed.input.url":                "wss://goerli-rollup.arbitrum.io/feed",
		"l1.rollup.bridge":                   "0xaf4159a80b6cc41ed517db1c453d1ef5c2e4db72",
		"l1.rollup.inbox":                    "0x6bebc4925716945d46f0ec336d5c2564f419682c",
		"l1.rollup.rollup":                   "0x45e5caea8768f42b385a366d3551ad1e0cbfab17",
		"l1.rollup.sequencer-inbox":          "0x0484a87b144745a2e5b7c359552119b6ea2917a9",
		"l1.rollup.validator-utils":          "0x344f651fe566a02db939c8657427deb5524ea78e",
		"l1.rollup.validator-wallet-creator": "0x53eb4f4524b3b9646d41743054230d3f425397b3",
		"l1.rollup.deployed-at":              7217526,
		"l2.chain-id":                        421613,
		"init.empty":                         true,
	}, "."), nil)
}

func applyArbitrumRollupRinkebyTestnetParameters(k *koanf.Koanf) error {
	return k.Load(confmap.Provider(map[string]interface{}{
		"persistent.chain":                   "rinkeby-nitro",
		"node.forwarding-target":             "https://rinkeby.arbitrum.io/rpc",
		"node.feed.input.url":                "wss://rinkeby.arbitrum.io/feed",
		"l1.rollup.bridge":                   "0x85c720444e436e1f9407e0c3895d3fe149f41168",
		"l1.rollup.inbox":                    "0x578BAde599406A8fE3d24Fd7f7211c0911F5B29e",
		"l1.rollup.rollup":                   "0x71c6093c564eddcfaf03481c3f59f88849f1e644",
		"l1.rollup.sequencer-inbox":          "0x957c9c64f7c2ce091e56af3f33ab20259096355f",
		"l1.rollup.validator-utils":          "0x0ea7372338a589e7f0b00e463a53aa464ef04e17",
		"l1.rollup.validator-wallet-creator": "0x237b8965cebe27108bc1d6b71575c3b070050f7a",
		"l1.rollup.deployed-at":              11088567,
		"l2.chain-id":                        421611,
	}, "."), nil)
}

func applyArbitrumAnytrustGoerliTestnetParameters(k *koanf.Koanf) error {
	return k.Load(confmap.Provider(map[string]interface{}{
		"persistent.chain": "goerli-anytrust",
	}, "."), nil)
}

type LiveNodeConfig struct {
	stopwaiter.StopWaiter

	mutex  sync.RWMutex
	args   []string
	config *NodeConfig
}

func (c *LiveNodeConfig) get() *NodeConfig {
	c.mutex.RLock()
	defer c.mutex.RUnlock()
	return c.config
}

func (c *LiveNodeConfig) set(config *NodeConfig) error {
	c.mutex.Lock()
	defer c.mutex.Unlock()

	if err := c.config.CanReload(config); err != nil {
		return err
	}
	if err := initLog(config.LogType, log.Lvl(config.LogLevel)); err != nil {
		return err
	}
	c.config = config
	return nil
}

func (c *LiveNodeConfig) Start(ctxIn context.Context) {
	c.StopWaiter.Start(ctxIn)

	sigusr1 := make(chan os.Signal, 1)
	signal.Notify(sigusr1, syscall.SIGUSR1)

	c.LaunchThread(func(ctx context.Context) {
		for {
			reloadInterval := c.config.Conf.ReloadInterval
			if reloadInterval == 0 {
				select {
				case <-ctx.Done():
					return
				case <-sigusr1:
					log.Info("Configuration reload triggered by SIGUSR1.")
				}
			} else {
				timer := time.NewTimer(reloadInterval)
				select {
				case <-ctx.Done():
					timer.Stop()
					return
				case <-sigusr1:
					timer.Stop()
					log.Info("Configuration reload triggered by SIGUSR1.")
				case <-timer.C:
				}
			}
			nodeConfig, _, _, _, _, err := ParseNode(ctx, c.args)
			if err != nil {
				log.Error("error parsing live config", "error", err.Error())
				continue
			}
			err = c.set(nodeConfig)
			if err != nil {
				log.Error("error updating live config", "error", err.Error())
				continue
			}
		}
	})
}

func NewLiveNodeConfig(args []string, config *NodeConfig) *LiveNodeConfig {
	return &LiveNodeConfig{
		args:   args,
		config: config,
	}
}

type NodeConfigFetcher struct {
	*LiveNodeConfig
}

func (f *NodeConfigFetcher) Get() *arbnode.Config {
	return &f.LiveNodeConfig.get().Node
}

func (f *NodeConfigFetcher) Start(ctx context.Context) {
	f.LiveNodeConfig.Start(ctx)
}

func (f *NodeConfigFetcher) StopAndWait() {
	f.LiveNodeConfig.StopAndWait()
}<|MERGE_RESOLUTION|>--- conflicted
+++ resolved
@@ -155,16 +155,6 @@
 		panic("forwarding-target unset, and not sequencer (can set to \"null\" to disable forwarding)")
 	}
 
-<<<<<<< HEAD
-	var rollupAddrs arbnode.RollupAddresses
-=======
-	if nodeConfig.Node.SeqCoordinator.Enable {
-		if nodeConfig.Node.SeqCoordinator.SigningKey == "" && !nodeConfig.Node.SeqCoordinator.Dangerous.DisableSignatureVerification {
-			panic("sequencer coordinator enabled, but signing key unset, and signature verification isn't disabled")
-		}
-	}
-
->>>>>>> b58ac720
 	var l1TransactionOpts *bind.TransactOpts
 	var dataSigner signature.DataSignerFunc
 	sequencerNeedsKey := nodeConfig.Node.Sequencer.Enable && !nodeConfig.Node.Feed.Output.DisableSigning

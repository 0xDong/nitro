// Copyright 2021-2022, Offchain Labs, Inc.
// For license information, see https://github.com/nitro/blob/master/LICENSE
// SPDX-License-Identifier: BUSL-1.1

pragma solidity ^0.8.4;

import "./IInbox.sol";
import "./ISequencerInbox.sol";
import "./IBridge.sol";

import "./Messages.sol";
import "../libraries/AddressAliasHelper.sol";
import "../libraries/DelegateCallAware.sol";
import {
    L2_MSG,
    L1MessageType_L2FundedByL1,
    L1MessageType_submitRetryableTx,
    L1MessageType_ethDeposit,
    L1MessageType_batchPostingReport,
    L2MessageType_unsignedEOATx,
    L2MessageType_unsignedContractTx
} from "../libraries/MessageTypes.sol";
import {MAX_DATA_SIZE} from "../libraries/Constants.sol";

import "@openzeppelin/contracts-upgradeable/access/OwnableUpgradeable.sol";
import "@openzeppelin/contracts-upgradeable/utils/AddressUpgradeable.sol";
import "@openzeppelin/contracts-upgradeable/security/PausableUpgradeable.sol";

/**
 * @title Inbox for user and contract originated messages
 * @notice Messages created via this inbox are enqueued in the delayed accumulator
 * to await inclusion in the SequencerInbox
 */
contract Inbox is DelegateCallAware, PausableUpgradeable, IInbox {
    IBridge public override bridge;
    ISequencerInbox public sequencerInbox;

    /// ------------------------------------ allow list start ------------------------------------ ///

    bool public allowListEnabled;
    mapping(address => bool) public isAllowed;

    event AllowListAddressSet(address indexed user, bool val);
    event AllowListEnabledUpdated(bool isEnabled);

    function setAllowList(address[] memory user, bool[] memory val) external onlyOwner {
        require(user.length == val.length, "INVALID_INPUT");

        for (uint256 i = 0; i < user.length; i++) {
            isAllowed[user[i]] = val[i];
            emit AllowListAddressSet(user[i], val[i]);
        }
    }

    function setAllowListEnabled(bool _allowListEnabled) external onlyOwner {
        require(_allowListEnabled != allowListEnabled, "ALREADY_SET");
        allowListEnabled = _allowListEnabled;
        emit AllowListEnabledUpdated(_allowListEnabled);
    }

    /// @dev this modifier checks the tx.origin instead of msg.sender for convenience (ie it allows
    /// allowed users to interact with the token bridge without needing the token bridge to be allowList aware).
    /// this modifier is not intended to use to be used for security (since this opens the allowList to
    /// a smart contract phishing risk).
    modifier onlyAllowed() {
        if (allowListEnabled && !isAllowed[tx.origin]) revert NotAllowedOrigin(tx.origin);
        _;
    }

    /// ------------------------------------ allow list end ------------------------------------ ///

    modifier onlyOwner() {
        // whoevever owns the Bridge, also owns the Inbox. this is usually the rollup contract
        address bridgeOwner = OwnableUpgradeable(address(bridge)).owner();
        if (msg.sender != bridgeOwner) revert NotOwner(msg.sender, bridgeOwner);
        _;
    }

    /// @notice pauses all inbox functionality
    function pause() external onlyOwner {
        _pause();
    }

    /// @notice unpauses all inbox functionality
    function unpause() external onlyOwner {
        _unpause();
    }

    function initialize(IBridge _bridge, ISequencerInbox _sequencerInbox)
        external
        initializer
        onlyDelegated
    {
        if (address(bridge) != address(0)) revert AlreadyInit();
        bridge = _bridge;
<<<<<<< HEAD
        sequencerInbox = _sequencerInbox;
=======
        allowListEnabled = false;
>>>>>>> 4c888fe4
        __Pausable_init();
    }

    /// @dev function to be called one time during the inbox upgrade process
    /// this is used to fix the storage slots
    function postUpgradeInit(IBridge _bridge) external onlyDelegated onlyProxyOwner {
        uint8 slotsToWipe = 3;
        for (uint8 i = 0; i < slotsToWipe; i++) {
            assembly {
                sstore(i, 0)
            }
        }
        allowListEnabled = false;
        bridge = _bridge;
    }

    /**
     * @notice Send a generic L2 message to the chain
     * @dev This method is an optimization to avoid having to emit the entirety of the messageData in a log. Instead validators are expected to be able to parse the data from the transaction's input
     * @param messageData Data of the message being sent
     */
    function sendL2MessageFromOrigin(bytes calldata messageData)
        external
        whenNotPaused
        onlyAllowed
        returns (uint256)
    {
        // solhint-disable-next-line avoid-tx-origin
        if (msg.sender != tx.origin) revert NotOrigin();
        if (messageData.length > MAX_DATA_SIZE)
            revert DataTooLarge(messageData.length, MAX_DATA_SIZE);
        uint256 msgNum = deliverToBridge(L2_MSG, msg.sender, keccak256(messageData));
        emit InboxMessageDeliveredFromOrigin(msgNum);
        return msgNum;
    }

    /**
     * @notice Send a generic L2 message to the chain
     * @dev This method can be used to send any type of message that doesn't require L1 validation
     * @param messageData Data of the message being sent
     */
    function sendL2Message(bytes calldata messageData)
        external
        override
        whenNotPaused
        onlyAllowed
        returns (uint256)
    {
        return _deliverMessage(L2_MSG, msg.sender, messageData);
    }

    function sendL1FundedUnsignedTransaction(
        uint256 gasLimit,
        uint256 maxFeePerGas,
        uint256 nonce,
        address to,
        bytes calldata data
    ) external payable virtual override whenNotPaused onlyAllowed returns (uint256) {
        return
            _deliverMessage(
                L1MessageType_L2FundedByL1,
                msg.sender,
                abi.encodePacked(
                    L2MessageType_unsignedEOATx,
                    gasLimit,
                    maxFeePerGas,
                    nonce,
                    uint256(uint160(to)),
                    msg.value,
                    data
                )
            );
    }

    function sendL1FundedContractTransaction(
        uint256 gasLimit,
        uint256 maxFeePerGas,
        address to,
        bytes calldata data
    ) external payable virtual override whenNotPaused onlyAllowed returns (uint256) {
        return
            _deliverMessage(
                L1MessageType_L2FundedByL1,
                msg.sender,
                abi.encodePacked(
                    L2MessageType_unsignedContractTx,
                    gasLimit,
                    maxFeePerGas,
                    uint256(uint160(to)),
                    msg.value,
                    data
                )
            );
    }

    function sendUnsignedTransaction(
        uint256 gasLimit,
        uint256 maxFeePerGas,
        uint256 nonce,
        address to,
        uint256 value,
        bytes calldata data
    ) external virtual override whenNotPaused onlyAllowed returns (uint256) {
        return
            _deliverMessage(
                L2_MSG,
                msg.sender,
                abi.encodePacked(
                    L2MessageType_unsignedEOATx,
                    gasLimit,
                    maxFeePerGas,
                    nonce,
                    uint256(uint160(to)),
                    value,
                    data
                )
            );
    }

    function sendContractTransaction(
        uint256 gasLimit,
        uint256 maxFeePerGas,
        address to,
        uint256 value,
        bytes calldata data
    ) external virtual override whenNotPaused onlyAllowed returns (uint256) {
        return
            _deliverMessage(
                L2_MSG,
                msg.sender,
                abi.encodePacked(
                    L2MessageType_unsignedContractTx,
                    gasLimit,
                    maxFeePerGas,
                    uint256(uint160(to)),
                    value,
                    data
                )
            );
    }

    function submitBatchSpendingReportTransaction(
        address batchPosterAddr,
        bytes32 dataHash,
        uint256 batchNumber
    ) external virtual override whenNotPaused returns (uint256) {
        require(ISequencerInbox(msg.sender) == sequencerInbox, "unauthorized");
        return
            _deliverMessage(
                L1MessageType_batchPostingReport,
                batchPosterAddr,
                abi.encodePacked(
                    block.timestamp,
                    batchPosterAddr,
                    dataHash,
                    batchNumber,
                    block.basefee
                )
            );
    }

    /**
     * @notice Get the L1 fee for submitting a retryable
     * @dev This fee can be paid by funds already in the L2 aliased address or by the current message value
     * @dev This formula may change in the future, to future proof your code query this method instead of inlining!!
     * @param dataLength The length of the retryable's calldata, in bytes
     * @param baseFee The block basefee when the retryable is included in the chain
     */
    function calculateRetryableSubmissionFee(uint256 dataLength, uint256 baseFee)
        public
        pure
        returns (uint256)
    {
        return (1400 + 6 * dataLength) * baseFee;
    }

    /// @notice deposit eth from L1 to L2
    /// @dev this does not trigger the fallback function when receiving in the L2 side.
    /// Look into retryable tickets if you are interested in this functionality.
    /// @dev this function should not be called inside contract constructors
    function depositEth() public payable override whenNotPaused onlyAllowed returns (uint256) {
        address sender = msg.sender;

        // solhint-disable-next-line avoid-tx-origin
        if (!AddressUpgradeable.isContract(sender) && tx.origin == msg.sender) {
            // isContract check fails if this function is called during a contract's constructor.
            // We don't adjust the address for calls coming from L1 contracts since their addresses get remapped
            // If the caller is an EOA, we adjust the address.
            // This is needed because unsigned messages to the L2 (such as retryables)
            // have the L1 sender address mapped.
            // Here we preemptively reverse the mapping for EOAs so deposits work as expected
            sender = AddressAliasHelper.undoL1ToL2Alias(sender);
        }

        return
            _deliverMessage(
                L1MessageType_ethDeposit,
                sender, // arb-os will add the alias to this value
                abi.encodePacked(msg.value)
            );
    }

    /// @notice deprecated in favour of depositEth with no parameters
    function depositEth(uint256)
        external
        payable
        virtual
        override
        whenNotPaused
        onlyAllowed
        returns (uint256)
    {
        return depositEth();
    }

    /**
     * @notice deprecated in favour of unsafeCreateRetryableTicket
     * @dev deprecated in favour of unsafeCreateRetryableTicket
     * @dev Gas limit and maxFeePerGas should not be set to 1 as that is used to trigger the RetryableData error
     * @param to destination L2 contract address
     * @param l2CallValue call value for retryable L2 message
     * @param maxSubmissionCost Max gas deducted from user's L2 balance to cover base submission fee
     * @param excessFeeRefundAddress gasLimit x maxFeePerGas - execution cost gets credited here on L2 balance
     * @param callValueRefundAddress l2Callvalue gets credited here on L2 if retryable txn times out or gets cancelled
     * @param gasLimit Max gas deducted from user's L2 balance to cover L2 execution. Should not be set to 1 (magic value used to trigger the RetryableData error)
     * @param maxFeePerGas price bid for L2 execution. Should not be set to 1 (magic value used to trigger the RetryableData error)
     * @param data ABI encoded data of L2 message
     * @return unique id for retryable transaction (keccak256(requestID, uint(0) )
     */
    function createRetryableTicketNoRefundAliasRewrite(
        address to,
        uint256 l2CallValue,
        uint256 maxSubmissionCost,
        address excessFeeRefundAddress,
        address callValueRefundAddress,
        uint256 gasLimit,
        uint256 maxFeePerGas,
        bytes calldata data
    ) external payable virtual whenNotPaused onlyAllowed returns (uint256) {
        return
            unsafeCreateRetryableTicket(
                to,
                l2CallValue,
                maxSubmissionCost,
                excessFeeRefundAddress,
                callValueRefundAddress,
                gasLimit,
                maxFeePerGas,
                data
            );
    }

    /**
     * @notice Put a message in the L2 inbox that can be reexecuted for some fixed amount of time if it reverts
     * @dev all msg.value will deposited to callValueRefundAddress on L2
     * @dev Gas limit and maxFeePerGas should not be set to 1 as that is used to trigger the RetryableData error
     * @param to destination L2 contract address
     * @param l2CallValue call value for retryable L2 message
     * @param maxSubmissionCost Max gas deducted from user's L2 balance to cover base submission fee
     * @param excessFeeRefundAddress gasLimit x maxFeePerGas - execution cost gets credited here on L2 balance
     * @param callValueRefundAddress l2Callvalue gets credited here on L2 if retryable txn times out or gets cancelled
     * @param gasLimit Max gas deducted from user's L2 balance to cover L2 execution. Should not be set to 1 (magic value used to trigger the RetryableData error)
     * @param maxFeePerGas price bid for L2 execution. Should not be set to 1 (magic value used to trigger the RetryableData error)
     * @param data ABI encoded data of L2 message
     * @return unique id for retryable transaction (keccak256(requestID, uint(0) )
     */
    function createRetryableTicket(
        address to,
        uint256 l2CallValue,
        uint256 maxSubmissionCost,
        address excessFeeRefundAddress,
        address callValueRefundAddress,
        uint256 gasLimit,
        uint256 maxFeePerGas,
        bytes calldata data
    ) external payable virtual override whenNotPaused onlyAllowed returns (uint256) {
        // ensure the user's deposit alone will make submission succeed
        if (msg.value < maxSubmissionCost + l2CallValue)
            revert InsufficientValue(maxSubmissionCost + l2CallValue, msg.value);

        // if a refund address is a contract, we apply the alias to it
        // so that it can access its funds on the L2
        // since the beneficiary and other refund addresses don't get rewritten by arb-os
        if (AddressUpgradeable.isContract(excessFeeRefundAddress)) {
            excessFeeRefundAddress = AddressAliasHelper.applyL1ToL2Alias(excessFeeRefundAddress);
        }
        if (AddressUpgradeable.isContract(callValueRefundAddress)) {
            // this is the beneficiary. be careful since this is the address that can cancel the retryable in the L2
            callValueRefundAddress = AddressAliasHelper.applyL1ToL2Alias(callValueRefundAddress);
        }

        return
            unsafeCreateRetryableTicket(
                to,
                l2CallValue,
                maxSubmissionCost,
                excessFeeRefundAddress,
                callValueRefundAddress,
                gasLimit,
                maxFeePerGas,
                data
            );
    }

    /**
     * @notice Put a message in the L2 inbox that can be reexecuted for some fixed amount of time if it reverts
     * @dev Same as createRetryableTicket, but does not guarantee that submission will succeed by requiring the needed funds
     * come from the deposit alone, rather than falling back on the user's L2 balance
     * @dev Advanced usage only (does not rewrite aliases for excessFeeRefundAddress and callValueRefundAddress).
     * createRetryableTicket method is the recommended standard.
     * @dev Gas limit and maxFeePerGas should not be set to 1 as that is used to trigger the RetryableData error
     * @param to destination L2 contract address
     * @param l2CallValue call value for retryable L2 message
     * @param maxSubmissionCost Max gas deducted from user's L2 balance to cover base submission fee
     * @param excessFeeRefundAddress gasLimit x maxFeePerGas - execution cost gets credited here on L2 balance
     * @param callValueRefundAddress l2Callvalue gets credited here on L2 if retryable txn times out or gets cancelled
     * @param gasLimit Max gas deducted from user's L2 balance to cover L2 execution. Should not be set to 1 (magic value used to trigger the RetryableData error)
     * @param maxFeePerGas price bid for L2 execution. Should not be set to 1 (magic value used to trigger the RetryableData error)
     * @param data ABI encoded data of L2 message
     * @return unique id for retryable transaction (keccak256(requestID, uint(0) )
     */
    function unsafeCreateRetryableTicket(
        address to,
        uint256 l2CallValue,
        uint256 maxSubmissionCost,
        address excessFeeRefundAddress,
        address callValueRefundAddress,
        uint256 gasLimit,
        uint256 maxFeePerGas,
        bytes calldata data
    ) public payable virtual override whenNotPaused onlyAllowed returns (uint256) {
        // gas price and limit of 1 should never be a valid input, so instead they are used as
        // magic values to trigger a revert in eth calls that surface data without requiring a tx trace
        if (gasLimit == 1 || maxFeePerGas == 1)
            revert RetryableData(
                msg.sender,
                to,
                l2CallValue,
                msg.value,
                maxSubmissionCost,
                excessFeeRefundAddress,
                callValueRefundAddress,
                gasLimit,
                maxFeePerGas,
                data
            );

        uint256 submissionFee = calculateRetryableSubmissionFee(data.length, block.basefee);
        if (maxSubmissionCost < submissionFee)
            revert InsufficientSubmissionCost(submissionFee, maxSubmissionCost);

        return
            _deliverMessage(
                L1MessageType_submitRetryableTx,
                msg.sender,
                abi.encodePacked(
                    uint256(uint160(to)),
                    l2CallValue,
                    msg.value,
                    maxSubmissionCost,
                    uint256(uint160(excessFeeRefundAddress)),
                    uint256(uint160(callValueRefundAddress)),
                    gasLimit,
                    maxFeePerGas,
                    data.length,
                    data
                )
            );
    }

    function _deliverMessage(
        uint8 _kind,
        address _sender,
        bytes memory _messageData
    ) internal returns (uint256) {
        if (_messageData.length > MAX_DATA_SIZE)
            revert DataTooLarge(_messageData.length, MAX_DATA_SIZE);
        uint256 msgNum = deliverToBridge(_kind, _sender, keccak256(_messageData));
        emit InboxMessageDelivered(msgNum, _messageData);
        return msgNum;
    }

    function deliverToBridge(
        uint8 kind,
        address sender,
        bytes32 messageDataHash
    ) internal returns (uint256) {
        return bridge.enqueueDelayedMessage{value: msg.value}(kind, sender, messageDataHash);
    }
}<|MERGE_RESOLUTION|>--- conflicted
+++ resolved
@@ -93,11 +93,8 @@
     {
         if (address(bridge) != address(0)) revert AlreadyInit();
         bridge = _bridge;
-<<<<<<< HEAD
         sequencerInbox = _sequencerInbox;
-=======
         allowListEnabled = false;
->>>>>>> 4c888fe4
         __Pausable_init();
     }
 
